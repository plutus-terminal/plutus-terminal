[tool.poetry]
name = "plutus-terminal"
<<<<<<< HEAD
version = "0.1.0b0"
=======
version = "0.1.0a2"
>>>>>>> 06e541b2
description = "Plutus Terminal is a powerful open-source crypto news trading terminal with the focus on Perpetuals DEX."
authors = ["Plutus <plutus-terminal@protonmail.com>"]
readme = "README.md"
packages = [{include = "plutus_terminal"}]
license = "GPL-3.0-or-later"
homepage = "https://github.com/plutus-terminal/plutus-terminal"
repository = "https://github.com/plutus-terminal/plutus-terminal"
keywords = ["plutus", "terminal", "crypto", "trading", "trading-bot", "perpetuals", "dex"]

[tool.poetry.dependencies]
python = ">=3.12,<3.13"
keyring = "^24.2.0"
lightweight-charts = "^2.0.0"
pyside6 = "^6.5.2"
httpx = "^0.25.0"
pandas = "^2.1.1"
tenacity = "^8.2.3"
web3 = "^6.10.0"
textsearch = "^0.0.24"
peewee = "^3.17.0"
qasync = "^0.27.0"
google-re2 = "^1.1"
orjson = "^3.9.10"
setproctitle = "^1.3.3"
cryptography = "^43.0.1"


[tool.poetry.group.dev.dependencies]
mypy = "^1.5.1"
isort = "^5.12.0"
pyside6-stubs = "^6.4.2.0"
pandas-stubs = "^2.0.3.230814"
types-peewee = "^3.17.0.0"
ruff = "^0.3.3"
pre-commit = "^3.7.0"

[tool.poetry.scripts]
plutus-terminal = "plutus_terminal.run:run"

[build-system]
requires = ["poetry-core"]
build-backend = "poetry.core.masonry.api"

[tool.ruff]
target-version = "py312"
line-length = 100

[tool.ruff.lint]
extend-select = ["ALL"]
ignore-init-module-imports = false
logger-objects = ["log_utils.setup_logging"]
ignore = [
    "UP017",
    "UP007",
    "F401",
    "ANN101",
    "FBT001",
    "FBT002",
    "FBT003",
    "PGH003",
    "N802",
    "ICN001",
    "ANN102",
    "ERA001",
    "TD002",
    "TD003",
    "FIX002",
    "ISC001",
]

[tool.ruff.lint.pydocstyle]
convention = "google"

[tool.ruff.lint.isort]
combine-as-imports = true
force-wrap-aliases = true
force-sort-within-sections = true

[tool.ruff.lint.pylint]
max-args = 10
max-branches = 15

[tool.ruff.lint.per-file-ignores]
"__init__.py" = ["E402", "D104" ]
"plutus_terminal/ui/resources.py" = ["ALL"]
"plutus_terminal/ui/widgets/positions_table.py" = ["ANN001", "ARG002", "ANN201", "ANN401"]
"plutus_terminal/ui/widgets/orders_table.py" = ["ANN001", "ARG002", "ANN201", "ANN401"]
"plutus_terminal/ui/widgets/options_table.py" = ["ANN001", "ARG002", "ANN201", "ANN401"]

[[tool.mypy.overrides]]
module = "qasync"
ignore_missing_imports = true

[[tool.mypy.overrides]]
module = "textsearch.*"
ignore_missing_imports = true

[[tool.mypy.overrides]]
module = "re2"
ignore_missing_imports = true

[[tool.mypy.overrides]]
module = "lightweight_charts.*"
ignore_missing_imports = true<|MERGE_RESOLUTION|>--- conflicted
+++ resolved
@@ -1,10 +1,6 @@
 [tool.poetry]
 name = "plutus-terminal"
-<<<<<<< HEAD
-version = "0.1.0b0"
-=======
 version = "0.1.0a2"
->>>>>>> 06e541b2
 description = "Plutus Terminal is a powerful open-source crypto news trading terminal with the focus on Perpetuals DEX."
 authors = ["Plutus <plutus-terminal@protonmail.com>"]
 readme = "README.md"
