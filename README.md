<div align="center">

![Made with Python](https://img.shields.io/badge/python-3.12-yellow?style=flat&logo=python&logoColor=white&link=https%3A%2F%2Fplutuss-organization.gitbook.io%2Fdocumentation)
![License](https://img.shields.io/badge/license-GPLv3-red?style=flat&link=https%3A%2F%2Fplutuss-organization.gitbook.io%2Fdocumentation)
[![Docuemntation](https://img.shields.io/badge/documentation-blue?style=flat)](https://plutuss-organization.gitbook.io/documentation/)


<img src="./assets/plutus_icon_full.png" height="400px" alt="Plutus Terminal Splash Screen"/>

# Plutus Terminal
</div>

## What is Plutus Terminal? 🌟

<p align="center">
    <img src="./assets/plutus_splash.gif" alt="Plutus Terminal Splash Screen"/>
</p>

Plutus Terminal is a powerful **open-source** crypto news trading terminal
focused on Perpetuals DEX. Designed to be user-friendly, it allows you to trade
using real-time news updates, control positions, and manage multiple DEXs.

Embracing the web3 mentality, Plutus Terminal ensures you are always in control
of your keys, handles everything locally, and interacts directly with the DEX
contracts.

## Features 🎯

- 💻 Runs locally on your computer
- 🌐 Cross-platform (Windows, Linux, MacOS)
- 🔄 Integrates TreeOfAlpha and PhoenixNews
- 🛠️ Highly customizable news filters
- 🔔 Never miss news with desktop notifications
- 💎 Open-source and free
- 🌍 Use your own RPC nodes

## ⚠️  Disclaimer

Plutus Terminal is in **alpha** version and it's more likely to break. It
trades on the Perpetuals DEX using real money. Do not risk money you cannot
afford to lose.

**PLUTUS TERMINAL IS PROVIDED "AS IS". USE THE SOFTWARE AT YOUR OWN RISK**. The
authors and all affiliates assume no responsibility for your trading results or
any other consequences arising from the use of this tool. The entire risk as to
the quality and performance of the program is with you. Should the program
prove defective, you assume the cost of all necessary servicing, repair, or
correction.

By using Plutus Terminal, you acknowledge and agree that:

* You understand the risks involved in trading cryptocurrencies.
* You will not hold the authors or affiliates liable for any financial losses, data breaches, or other damages.
* You have read and understood the source code before using the tool.
* Positions opened with Plutus Terminal will automatically use our referral codes when possible.

Plutus Terminal is for educational and informational purposes only and does not constitute financial advice.

## 🛠️  Installation

Plutus Terminal is a Python package with multiple dependencies. You can install
it by downloading the PyApp executable, using pipx, or building it with Poetry.

> [!WARNING]
> The following instructions will show how to install Plutus Terminal unstable version!
<<<<<<< HEAD

=======
>>>>>>> 072b79ec
> Unstable version is more likely to break.

<details>
<summary>
<strong>Installation using <code>PyApp executable</code>:</strong>
</summary>

### PyApp

#### To install

Download the plutus-terminal executable from the [Releases page](https://github.com/plutus-terminal/plutus-terminal/releases) and run it directly.

#### To update

From the terminal run:

```bash
<plutus_terminal_executable> self update
```

#### To uninstall

```bash
<plutus_terminal_executable> self remove
```

> [!NOTE]
> To learn more about PyApp, check out the [PyApp documentation](https://ofek.dev/pyapp/latest/)

<br>
</details>
<br>

<details>
<summary>
<strong>Installation using <code>pipx</code>:</strong>
</summary>

<br>

### Pipx

#### To install

```bash
pipx install git+https://github.com/plutus-terminal/plutus-terminal.git@unstable
```

Run with:

```bash
plutus-terminal
```

#### To update

```bash
pipx upgrade plutus-terminal
```

</details>
<br>

<details>
<summary>
<strong>Installation using <code>Poetry</code>:</strong>
</summary>
<br>

### Poetry

#### To install

First, clone the repository:

```bash
git clone https://github.com/plutus-terminal/plutus-terminal.git
```

Navigate to the cloned repository:

```bash
cd plutus-terminal
```

Checkout the `unstable` branch:

```bash
git checkout unstable
```

Then, install the package:

```bash
poetry install
```

Run the tool with:

```bash
poetry run plutus-terminal
```
#### To update

```bash
git pull
poetry update
```

</details>

## 🚀 Quick Start

Bellow you will find a simple guide on how to get started with Plutus Terminal.
For a more complete documentation please refer to the
[documentation](https://plutuss-organization.gitbook.io/documentation)

### Create new account

When opening the terminal the first time, you will be prompted to create an account.
<details>
<summary>
See image...
</summary>
<div align="center">
<img src="./assets/create_new_acc.png" alt="Create Account"/>
</div>
<br>
> [!NOTE]
> The same private key can be used to create multiple accounts on different
> exchanges.
</details>
<br>

Fill the form with the required information and press `Create New Account`.

> [!CAUTION]
> The private key will be stored in the OS keyring, always ensure
> your OS is secure.

### News quick market buy

Once the account is created you should see the terminal opening after a couple
of seconds.

News will be presented in real-time under the `News Feed` widget, if the coins
associated with the news are available on the selected exchange you will see a
quick trade group appear on the news.

<details>
<summary>
See image...
</summary>
<br>
<div align="center">
<img src="./assets/news_example.png" alt="News with quick buy trades."/>
</div>
</details>
<br>

> [!NOTE]
> `Quick Market Buy` values represent the amount of capital that will be used
> to open your position. This value get's multiplied by the current pair
> leverage to determine the size of the position.

### Auto TP/SL

Quick Market buys can be configured with `TP` and `SL` values. For that you
will need to open the configuration window by pressing the gear icon on the top
right corner.

Once the window is open, you can set the `TP` and `SL` values on the `Trade` tab.

<details>
<summary>
See image...
</summary>
<br>
<div align="center">
<img src="./assets/auto_tp_sl_config.gif" alt="Auto TP/SL"/>
</div>
</details>
<br>

> [!NOTE]
> Each account have their own `TP` and `SL` values

### News Filters

You can configure the news filters by clicking on the `Filters` tab in the
configuration window.

There are 2 types of filters `Keyword Matching` and `Data Matching`. Both of
them allow actions to happen when the conditions are meet.

Posible actions are:

| Action            | Description                  |
| ----------------- | ---------------------------- |
| Sound Association | Play a specific sound        |
| Coin Association  | Associate a coin to the news |
| Ignore News       | Don't display the news       |

#### Keyword Matching

The `Keyword Matching` filter allows you to filter specific keywords in the
news body if the keyword is present the selected action will run on the news.

<details>
<summary>
Example
</summary>
<br>
<div align="center">
<img src="./assets/keyword_matching.png" alt="Keyword Matching"/>
</div>
This filter will play the `pause` sound if the word `Foxify` is present in the
news body and it will color that word dark pink.
</details>


#### Data Matching

The `Data Matching` filter allows you to filter for word on specific data
fields if the word is present in the specified datafield then the selected
action will run on the news.

<details>
<summary>
Example
</summary>
<br>
<div align="center">
<img src="./assets/data_matching.png" alt="Data Matching"/>
</div>
This filter will play the `powerup` sound if the title of the news is `Tree News (@News_Of_Alpha)`
</details>
<br>


> [!NOTE]
> Filters will only be saved if the `Save Filters` button is pressed and
> will only be applied after a restart.

#### Hotkey Shortcuts

| Hotkey             | Action                                                         |
| ------------------ | -------------------------------------------------------------  |
| `w`                | Move selected new 1 up                                         |
| `s`                | Move selected new 1 down                                       |
| `q`                | Move selected to the top                                       |
| `\`                | Open token modal search                                        |
| `Ctrl+j` or `UP`   | (Only on modal search) Move modal auto complete selection down |
| `Ctrl+k` or `DOWN` | (Only on modal search) Move modal auto complete selection down |



## 🌐 Exchanges

Current supported exchanges are:

* <img src="./assets/foxify.svg" height="25px" alt="Foxify Logo"/> [Foxify](https://perp.foxify.trade/#/trade/?ref=plutus_terminal)
* <img src="./assets/foxify.svg" height="25px" alt="Foxify Logo"/> [Foxify FUNDED](https://foxify-1.gitbook.io/foxify-funded-litepaper)

Planned support:

* <img src="./assets/gmx.svg" height="25px" alt="Foxify Logo"/> [GMX](https://app.gmx.io/#/trade/?ref=plutus_terminal)

## ❤️  Support

If this project was helpful, please consider supporting by:

* ⭐[Starring the project on GitHub](https://github.com/plutus-terminal/plutus-terminal)
* Use referral code `plutus_terminal`
* Make a donation:
    * EVM ADDRESS: 0x92E3E69597A81c9D8F131FD590E8028aD16d1155

Every bit helps. Thank you!

## 📜 License

Plutus Terminal is licensed under the `GNU General Public License version 3.0`

See [LICENSE](./LICENSE) for details.<|MERGE_RESOLUTION|>--- conflicted
+++ resolved
@@ -63,10 +63,6 @@
 
 > [!WARNING]
 > The following instructions will show how to install Plutus Terminal unstable version!
-<<<<<<< HEAD
-
-=======
->>>>>>> 072b79ec
 > Unstable version is more likely to break.
 
 <details>
@@ -330,10 +326,10 @@
 Current supported exchanges are:
 
 * <img src="./assets/foxify.svg" height="25px" alt="Foxify Logo"/> [Foxify](https://perp.foxify.trade/#/trade/?ref=plutus_terminal)
+
+Planned support:
+
 * <img src="./assets/foxify.svg" height="25px" alt="Foxify Logo"/> [Foxify FUNDED](https://foxify-1.gitbook.io/foxify-funded-litepaper)
-
-Planned support:
-
 * <img src="./assets/gmx.svg" height="25px" alt="Foxify Logo"/> [GMX](https://app.gmx.io/#/trade/?ref=plutus_terminal)
 
 ## ❤️  Support
