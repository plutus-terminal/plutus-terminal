<div align="center">

<img src="./assets/plutus_icon_full.png" height="400px" alt="Plutus Terminal Splash Screen"/>

# Plutus Terminal
</div>

## What is Plutus Terminal? 🌟

<p align="center">
    <img src="./assets/plutus_splash.gif" alt="Plutus Terminal Splash Screen"/>
</p>

Plutus Terminal is a powerful **open-source** crypto news trading terminal
focused on Perpetuals DEX. Designed to be user-friendly, it allows you to trade
using real-time news updates, control positions, and manage multiple DEXs.

Embracing the web3 mentality, Plutus Terminal ensures you are always in control
of your keys, handles everything locally, and interacts directly with the DEX
contracts.

## Features 🎯

- 💻 Runs locally on your computer
- 🌐 Cross-platform (Windows, Linux, MacOS)
- 🔄 Integrates TreeOfAlpha and PhoenixNews
- 🛠️ Highly customizable news filters
- 🔔 Never miss news with desktop notifications
- 💎 Open-source and free
- 🌍 Use your own RPC nodes

## ⚠️  Disclaimer

<<<<<<< HEAD
Plutus Terminal is in **alpha** version and it's more likely to break. It
trades on the Perpetuals DEX using real money. Do not risk money you cannot
afford to lose.

=======
Plutus Terminal is in **alpha** version and not ready for production use. It
trades on the Perpetuals DEX using real money. Do not risk money you cannot
afford to lose.
>>>>>>> 161c485c

**PLUTUS TERMINAL IS PROVIDED "AS IS". USE THE SOFTWARE AT YOUR OWN RISK.** The
authors and all affiliates assume no responsibility for your trading results.
The entire risk as to the quality and performance of the program is with you.
Should the program prove defective, you assume the cost of all necessary
servicing, repair, or correction.

Everyone is encouraged to read and understand the source code before using it.
Positions opened with Plutus Terminal will automatically use our referral codes
when possible.

## 🛠️  Installation

Plutus Terminal is a Python package with multiple dependencies. You can install
it by downloading the PyApp executable, using pipx, or building it with Poetry.
<<<<<<< HEAD
=======

> [!WARNING]
> The following instructions will show how to install Plutus Terminal unstable version!
> Unstable version is not yet ready for production use.
>>>>>>> 161c485c

<details>
<summary>
<strong>Installation using <code>PyApp executable</code>:</strong>
</summary>

### PyApp

#### To install

Download the plutus-terminal executable from the [Releases page](https://github.com/plutus-terminal/plutus-terminal/releases) and run it directly.

#### To update

From the terminal run:

```bash
<plutus_terminal_executable> self update
```

#### To uninstall

```bash
<plutus_terminal_executable> self remove
```

> [!NOTE]
> To learn more about PyApp, check out the [PyApp documentation](https://ofek.dev/pyapp/latest/)
<br>
<<<<<<< HEAD
=======

>>>>>>> 161c485c
</details>
<br>

<details>
<summary>
<strong>Installation using <code>pipx</code>:</strong>
</summary>

<br>

### Pipx

#### To install

```bash
pipx install plutus-terminal
```

Run with:

```bash
plutus-terminal
```

#### To update

```bash
pipx upgrade plutus-terminal
```

</details>
<br>

<details>
<summary>
<strong>Installation using <code>Poetry</code>:</strong>
</summary>
<br>

### Poetry

#### To install

First, clone the repository:

```bash
git clone https://github.com/plutus-terminal/plutus-terminal.git
```

Navigate to the cloned repository:

```bash
cd plutus-terminal
```

Checkout the `main` branch:

```bash
git checkout main
```

Then, install the package:

```bash
poetry install
```

Run the tool with:

```bash
poetry run plutus-terminal
```
<<<<<<< HEAD
=======

>>>>>>> 161c485c
#### To update

```bash
git pull
poetry update
```

</details>

## 🚀 Quick Start

Bellow you will find a simple guide on how to get started with Plutus Terminal.
For a more complete documentation please refer to the
[documentation](https://github.com/plutus-terminal/plutus-terminal/blob/main/README.md)

### Create new account

When opening the terminal the first time, you will be prompted to create an account.
<details>
<summary>
See image...
</summary>
<div align="center">
<img src="./assets/create_new_acc.png" alt="Create Account"/>
</div>
<br>
> [!NOTE]
> The same private key can be used to create multiple accounts on different
> exchanges.
</details>
<br>

Fill the form with the required information and press `Create New Account`.

> [!CAUTION]
> The private key will be stored in the OS keyring, always ensure
> your OS is secure.

### News quick market buy

Once the account is created you should see the terminal opening after a couple
of seconds.

News will be presented in real-time under the `News Feed` widget, if the coins
associated with the news are available on the selected exchange you will see a
quick trade group appear on the news.

<details>
<summary>
See image...
</summary>
<br>
<div align="center">
<img src="./assets/news_example.png" alt="News with quick buy trades."/>
</div>
</details>
<br>

> [!NOTE]
> `Quick Market Buy` values represent the amount of capital that will be used
> to open your position. This value get's multiplied by the current pair
> leverage to determine the size of the position.

### Auto TP/SL

Quick Market buys can be configured with `TP` and `SL` values. For that you
will need to open the configuration window by pressing the gear icon on the top
right corner.

Once the window is open, you can set the `TP` and `SL` values on the `Trade` tab.

<details>
<summary>
See image...
</summary>
<br>
<div align="center">
<img src="./assets/auto_tp_sl_config.gif" alt="Auto TP/SL"/>
</div>
</details>
<br>

> [!NOTE]
> Each account have their own `TP` and `SL` values

### News Filters

You can configure the news filters by clicking on the `Filters` tab in the
configuration window.

There are 2 types of filters `Keyword Matching` and `Data Matching`. Both of
them allow actions to happen when the conditions are meet.

Posible actions are:

| Action            | Description                  |
| ----------------- | ---------------------------- |
| Sound Association | Play a specific sound        |
| Coin Association  | Associate a coin to the news |
| Ignore News       | Don't display the news       |

#### Keyword Matching

The `Keyword Matching` filter allows you to filter specific keywords in the
news body if the keyword is present the selected action will run on the news.

<details>
<summary>
Example
</summary>
<br>
<div align="center">
<img src="./assets/keyword_matching.png" alt="Keyword Matching"/>
</div>
This filter will play the `pause` sound if the word `Foxify` is present in the
news body and it will color that word dark pink.
</details>


#### Data Matching

The `Data Matching` filter allows you to filter for word on specific data
fields if the word is present in the specified datafield then the selected
action will run on the news.

<details>
<summary>
Example
</summary>
<br>
<div align="center">
<img src="./assets/data_matching.png" alt="Data Matching"/>
</div>
This filter will play the `powerup` sound if the title of the news is `Tree News (@News_Of_Alpha)`
</details>
<br>


> [!NOTE]
> Filters will only be saved if the `Save Filters` button is pressed and
> will only be applied after a restart.

#### Hotkey Shortcuts

| Hotkey             | Action                                                         |
| ------------------ | -------------------------------------------------------------  |
| `w`                | Move selected new 1 up                                         |
| `s`                | Move selected new 1 down                                       |
| `q`                | Move selected to the top                                       |
| `\`                | Open token modal search                                        |
| `Ctrl+j` or `UP`   | (Only on modal search) Move modal auto complete selection down |
| `Ctrl+k` or `DOWN` | (Only on modal search) Move modal auto complete selection down |



## 🌐 Exchanges

Current supported exchanges are:

* <img src="./assets/foxify.svg" height="25px" alt="Foxify Logo"/> [Foxify](https://perp.foxify.trade/#/trade/?ref=plutus_terminal)
* <img src="./assets/foxify.svg" height="25px" alt="Foxify Logo"/> [Foxify FUNDED](https://foxify-1.gitbook.io/foxify-funded-litepaper)

Planned support:

* <img src="./assets/gmx.svg" height="25px" alt="Foxify Logo"/> [GMX](https://app.gmx.io/#/trade/?ref=plutus_terminal)

## ❤️  Support

If this project was helpful, please consider supporting by:

* ⭐[Starring the project on GitHub](https://github.com/plutus-terminal/plutus-terminal)
* Use referral code `plutus_terminal`
* Make a donation:
    * EVM ADDRESS: 0x92E3E69597A81c9D8F131FD590E8028aD16d1155

Every bit helps. Thank you!

## 📜 License

Plutus Terminal is licensed under the `GNU General Public License version 3.0`

See [LICENSE](./LICENSE) for details.<|MERGE_RESOLUTION|>--- conflicted
+++ resolved
@@ -31,16 +31,10 @@
 
 ## ⚠️  Disclaimer
 
-<<<<<<< HEAD
 Plutus Terminal is in **alpha** version and it's more likely to break. It
 trades on the Perpetuals DEX using real money. Do not risk money you cannot
 afford to lose.
 
-=======
-Plutus Terminal is in **alpha** version and not ready for production use. It
-trades on the Perpetuals DEX using real money. Do not risk money you cannot
-afford to lose.
->>>>>>> 161c485c
 
 **PLUTUS TERMINAL IS PROVIDED "AS IS". USE THE SOFTWARE AT YOUR OWN RISK.** The
 authors and all affiliates assume no responsibility for your trading results.
@@ -56,13 +50,10 @@
 
 Plutus Terminal is a Python package with multiple dependencies. You can install
 it by downloading the PyApp executable, using pipx, or building it with Poetry.
-<<<<<<< HEAD
-=======
 
 > [!WARNING]
 > The following instructions will show how to install Plutus Terminal unstable version!
-> Unstable version is not yet ready for production use.
->>>>>>> 161c485c
+> Unstable version is more likely to break.
 
 <details>
 <summary>
@@ -91,11 +82,8 @@
 
 > [!NOTE]
 > To learn more about PyApp, check out the [PyApp documentation](https://ofek.dev/pyapp/latest/)
-<br>
-<<<<<<< HEAD
-=======
-
->>>>>>> 161c485c
+
+<br>
 </details>
 <br>
 
@@ -151,10 +139,10 @@
 cd plutus-terminal
 ```
 
-Checkout the `main` branch:
-
-```bash
-git checkout main
+Checkout the `unstable` branch:
+
+```bash
+git checkout unstable
 ```
 
 Then, install the package:
@@ -168,10 +156,6 @@
 ```bash
 poetry run plutus-terminal
 ```
-<<<<<<< HEAD
-=======
-
->>>>>>> 161c485c
 #### To update
 
 ```bash
